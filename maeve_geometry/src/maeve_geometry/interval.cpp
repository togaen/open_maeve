/*
 * Copyright 2017 Maeve Automation
 *
 * Permission is hereby granted, free of charge, to any person obtaining a copy
 * of this software and associated documentation files (the "Software"), to
 * deal in the Software without restriction, including without limitation the
 * rights to use, copy, modify, merge, publish, distribute, sublicense, and/or
 * sell copies of the Software, and to permit persons to whom the Software is
 * furnished to do so, subject to the following conditions:
 *
 * The above copyright notice and this permission notice shall be included in
 * all copies or substantial portions of the Software.
 *
 * THE SOFTWARE IS PROVIDED "AS IS", WITHOUT WARRANTY OF ANY KIND, EXPRESS OR
 * IMPLIED, INCLUDING BUT NOT LIMITED TO THE WARRANTIES OF MERCHANTABILITY,
 * FITNESS FOR A PARTICULAR PURPOSE AND NONINFRINGEMENT. IN NO EVENT SHALL THE
 * AUTHORS OR COPYRIGHT HOLDERS BE LIABLE FOR ANY CLAIM, DAMAGES OR OTHER
 * LIABILITY, WHETHER IN AN ACTION OF CONTRACT, TORT OR OTHERWISE, ARISING
 * FROM, OUT OF OR IN CONNECTION WITH THE SOFTWARE OR THE USE OR OTHER DEALINGS
 * IN THE SOFTWARE.
 */
#include "maeve_automation_core/maeve_geometry/interval.h"

#include <algorithm>
#include <limits>

namespace {
const auto NaN = std::numeric_limits<double>::quiet_NaN();
}  // namespace

namespace maeve_automation_core {

double Interval::min(const Interval& interval) {
  return std::get<0>(interval.bounds_);
}

double Interval::max(const Interval& interval) {
  return std::get<1>(interval.bounds_);
}

bool Interval::empty(const Interval& interval) { return interval.empty_; }

Interval::Interval()
    : bounds_(std::move(std::make_tuple(NaN, NaN))), empty_(true) {}

Interval::Interval(const double minimum, const double maximum)
    : bounds_(std::move(std::make_tuple(minimum, maximum))), empty_(false) {
  if (!Interval::valid(*this)) {
    bounds_ = std::move(std::make_tuple(NaN, NaN));
  }
}

bool Interval::contains(const Interval& interval, const double value) {
  return (Interval::valid(interval) && !Interval::empty(interval) &&
          (value >= Interval::min(interval)) &&
          (value <= Interval::max(interval)));
}

double Interval::length(const Interval& interval) {
  return Interval::empty(interval)
             ? NaN
             : (Interval::max(interval) - Interval::min(interval));
}

bool Interval::valid(const Interval& interval) {
  return (Interval::empty(interval) ||
          (Interval::min(interval) <= Interval::max(interval)));
}

Interval Interval::convexHull(const Interval& interval1,
                              const Interval& interval2) {
  auto i =
      Interval(std::min(Interval::min(interval1), Interval::min(interval2)),
               std::max(Interval::max(interval1), Interval::max(interval2)));
  i.empty_ = Interval::empty(interval1) && Interval::empty(interval2);
  return i;
}

Interval Interval::buildInvalid() { return Interval(1.0, 0.0); }

Interval Interval::merge(const Interval& interval1, const Interval& interval2) {
  // If either interval is invalid, the result is invalid.
  if (!Interval::valid(interval1) || !Interval::valid(interval2)) {
    return Interval::buildInvalid();
  }

  // If either interval is empty, the merge is trivially the other interval.
  if (Interval::empty(interval1)) {
    return interval2;
  }
  if (Interval::empty(interval2)) {
    return interval1;
  }

  //
  // From here, both intervals are valid and non-empty.
  //

  // If the intersection is empty, the intervals do not overlap and cannot be
  // merged.
  const auto i = Interval::intersection(interval1, interval2);
  if (Interval::empty(i)) {
    return Interval::buildInvalid();
  }

  //
  // From here, bother intervals are valid, non-empty, and they overlap. The
  // merge is now the convex hull.
  //

  // Done.
  return Interval::convexHull(interval1, interval2);
}

Interval Interval::intersection(const Interval& interval1,
                                const Interval& interval2) {
  // Cannot intersect with an invalid interval.
  if (!Interval::valid(interval1) || !Interval::valid(interval2)) {
    return Interval::buildInvalid();
  }

  // Handle empty intervals.
  if (Interval::empty(interval1) || Interval::empty(interval2)) {
    return Interval();
  }

  // Handle non-empty intervals.
  auto i =
      Interval(std::max(Interval::min(interval1), Interval::min(interval2)),
               std::min(Interval::max(interval1), Interval::max(interval2)));

  // If the result of the above is valid, return it.
  if (Interval::valid(i)) {
    return i;
  }

  // Otherwise, the intersection is empty.
  return Interval();
}

<<<<<<< HEAD
bool Interval::exhibitsOrdering(const Interval& interval) {
  return !Interval::empty(interval) && Interval::valid(interval);
}

bool operator==(const Interval& interval1, const Interval& interval2) {
  // Capture properties.
  const auto min_eq = (Interval::min(interval1) == Interval::min(interval2));
  const auto max_eq = (Interval::max(interval1) == Interval::max(interval2));
  const auto both_empty =
      (Interval::empty(interval1) && Interval::empty(interval2));

  // Compute equality: for invalid intervals min_eq and max_eq are both 'false'
  // because the bounds are all NaN.
  return (both_empty || (min_eq && max_eq));
}

bool operator!=(const Interval& interval1, const Interval& interval2) {
  const auto both_valid =
      (Interval::valid(interval1) && Interval::valid(interval2));
  return both_valid && !(interval1 == interval2);
}

bool operator<(const Interval& interval1, const Interval& interval2) {
  // Capture properties.
  const auto min_eq = (Interval::min(interval1) == Interval::min(interval2));
  const auto min_lt = (Interval::min(interval1) < Interval::min(interval2));
  const auto max_eq = (Interval::max(interval1) == Interval::max(interval2));
  const auto max_lt = (Interval::max(interval1) < Interval::max(interval2));
  const auto can_be_ordered = (Interval::exhibitsOrdering(interval1) &&
                               Interval::exhibitsOrdering(interval2));

  //
  // The following test all cases for ordering.
  //

  if (!can_be_ordered) {
    return false;
  }

  //
  // From here, both intervals exhibit ordering.
  //

  if (min_lt) {
    return true;
  }

  //
  // From here, min bound of interval 1 is >= min bound of interval2.
  //

  if (!min_eq) {
    return false;
  }

  //
  // From here, min bound of interval 1 is == min bound of interval 2.
  //

  if (max_lt) {
    return true;
  }

  //
  // From here, min bound of interval 1 is == min bound of interval 2, and max
  // bound of interval 1 is >= max bound of interval 2.
  //

  return false;
}

bool operator>=(const Interval& interval1, const Interval& interval2) {
  const auto can_be_ordered = (Interval::exhibitsOrdering(interval1) &&
                               Interval::exhibitsOrdering(interval2));
  return can_be_ordered && !(interval1 < interval2);
}

bool operator>(const Interval& interval1, const Interval& interval2) {
  // Capture properties.
  const auto min_eq = (Interval::min(interval1) == Interval::min(interval2));
  const auto min_gt = (Interval::min(interval1) > Interval::min(interval2));
  const auto max_eq = (Interval::max(interval1) == Interval::max(interval2));
  const auto max_gt = (Interval::max(interval1) > Interval::max(interval2));
  const auto can_be_ordered = (Interval::exhibitsOrdering(interval1) &&
                               Interval::exhibitsOrdering(interval2));

  //
  // The following test all cases for ordering.
  //

  if (!can_be_ordered) {
    return false;
  }

  //
  // From here, both intervals exhibit ordering.
  //

  if (min_gt) {
    return true;
  }

  //
  // From here, min bound of interval 1 is <= min bound of interval2.
  //

  if (!min_eq) {
    return false;
  }

  //
  // From here, min bound of interval 1 is == min bound of interval 2.
  //

  if (max_gt) {
    return true;
  }

  //
  // From here, min bound of interval 1 is == min bound of interval 2, and max
  // bound of interval 1 is <= max bound of interval 2.
  //

  return false;
}

bool operator<=(const Interval& interval1, const Interval& interval2) {
  const auto can_be_ordered = (Interval::exhibitsOrdering(interval1) &&
                               Interval::exhibitsOrdering(interval2));
  return can_be_ordered && !(interval1 > interval2);
}

=======
std::ostream& operator<<(std::ostream& os, const Interval& interval) {
  if (!Interval::valid(interval)) {
    return os << "[(invalid)]";
  }
  if (Interval::empty(interval)) {
    return os << "[(empty)]";
  }
  return os << "[" << Interval::min(interval) << ", " << Interval::max(interval)
            << "]";
}
>>>>>>> 5facfa8a
}  // namespace maeve_automation_core<|MERGE_RESOLUTION|>--- conflicted
+++ resolved
@@ -138,7 +138,6 @@
   return Interval();
 }
 
-<<<<<<< HEAD
 bool Interval::exhibitsOrdering(const Interval& interval) {
   return !Interval::empty(interval) && Interval::valid(interval);
 }
@@ -271,7 +270,6 @@
   return can_be_ordered && !(interval1 > interval2);
 }
 
-=======
 std::ostream& operator<<(std::ostream& os, const Interval& interval) {
   if (!Interval::valid(interval)) {
     return os << "[(invalid)]";
@@ -282,5 +280,4 @@
   return os << "[" << Interval::min(interval) << ", " << Interval::max(interval)
             << "]";
 }
->>>>>>> 5facfa8a
 }  // namespace maeve_automation_core